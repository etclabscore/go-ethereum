package params

import "math/big"

const (
	QuadCoeffDiv uint64 = 512 // Divisor for the quadratic particle of the memory cost equation.

	StackLimit uint64 = 1024 // Maximum size of VM stack allowed.
	MemoryGas  uint64 = 3    // Times the address of the (highest referenced byte in memory + 1). NOTE: referencing happens on read, write and in instructions such as RETURN and CALL.
)

var (
	DifficultyBoundDivisor = big.NewInt(2048) // The bound divisor of the difficulty, used in the update calculations.

	MinimumDifficulty = big.NewInt(131072) // The minimum that the difficulty may ever be.
	CreateDataGas     = big.NewInt(200)
<<<<<<< HEAD
=======
	Sha3WordGas       = big.NewInt(6)      // Once per word of the SHA3 operation's data.
>>>>>>> a10e3ec9
)<|MERGE_RESOLUTION|>--- conflicted
+++ resolved
@@ -14,8 +14,5 @@
 
 	MinimumDifficulty = big.NewInt(131072) // The minimum that the difficulty may ever be.
 	CreateDataGas     = big.NewInt(200)
-<<<<<<< HEAD
-=======
 	Sha3WordGas       = big.NewInt(6)      // Once per word of the SHA3 operation's data.
->>>>>>> a10e3ec9
 )