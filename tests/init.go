--- conflicted
+++ resolved
@@ -141,16 +141,6 @@
 		DiehardBlock:             big.NewInt(0),
 		AtlantisBlock:            big.NewInt(0),
 	},
-<<<<<<< HEAD
-	"Constantinople": {
-		HomesteadBlock:           big.NewInt(0),
-		HomesteadGasRepriceBlock: big.NewInt(0),
-		DiehardBlock:             big.NewInt(0),
-		AtlantisBlock:            big.NewInt(0),
-		AghartaBlock:             big.NewInt(0),
-	},
-=======
->>>>>>> b485f00c
 	"ConstantinopleFix": {
 		HomesteadBlock:           big.NewInt(0),
 		HomesteadGasRepriceBlock: big.NewInt(0),
