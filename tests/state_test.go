--- conflicted
+++ resolved
@@ -711,19 +711,11 @@
 	unsupportedDirs := map[string]bool{
 		"stZeroKnowledge":  true,
 		"stZeroKnowledge2": true,
-<<<<<<< HEAD
 		"stReturnDataTest": true,
 		"stCodeSizeLimit":  true,
 		"stSStoreTest":     true,
 		// "stCreate2":        true,
-<<<<<<< HEAD
-=======
-		"stCreate2":        true,
->>>>>>> Added error handling for precompiles and removed skipped tests (#54)
-=======
-		"stCreate2": true,
-		// "stCreate2":        true,
->>>>>>> 0bd7b101
+
 	}
 
 	for _, dn := range dirNames {
