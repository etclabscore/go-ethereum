--- conflicted
+++ resolved
@@ -67,17 +67,16 @@
 	}
 
 	if ruleset.IsAgharta(blockNumber) {
-<<<<<<< HEAD
 		jumpTable[EXTCODEHASH] = jumpPtr{
 			fn:      opExtCodeHash,
 			valid:   true,
-=======
+    }
+
 		jumpTable[CREATE2] = jumpPtr{
 			fn:      opCreate2,
 			valid:   true,
 			writes:  true,
 			returns: true,
->>>>>>> 1a698175
 		}
 	}
 
