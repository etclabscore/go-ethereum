--- conflicted
+++ resolved
@@ -21,7 +21,6 @@
 	"math/big"
 
 	"github.com/eth-classic/go-ethereum/common"
-	"github.com/eth-classic/go-ethereum/common/hexutil"
 	"github.com/eth-classic/go-ethereum/crypto"
 )
 
@@ -540,10 +539,7 @@
 	}
 
 	contract.UseGas(gas)
-<<<<<<< HEAD
 	// ret, addr, suberr := env.Create2(contract, input, gas, contract.Price, salt, value)
-=======
->>>>>>> 0bd7b101
 	ret, addr, suberr := env.Create2(contract, input, gas, contract.Price, salt, value)
 	// Push item on the stack based on the returned error. If the ruleset is
 	// homestead we must check for CodeStoreOutOfGasError (homestead only
