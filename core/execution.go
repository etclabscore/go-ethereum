// Copyright 2014 The go-ethereum Authors
// This file is part of the go-ethereum library.
//
// The go-ethereum library is free software: you can redistribute it and/or modify
// it under the terms of the GNU Lesser General Public License as published by
// the Free Software Foundation, either version 3 of the License, or
// (at your option) any later version.
//
// The go-ethereum library is distributed in the hope that it will be useful,
// but WITHOUT ANY WARRANTY; without even the implied warranty of
// MERCHANTABILITY or FITNESS FOR A PARTICULAR PURPOSE. See the
// GNU Lesser General Public License for more details.
//
// You should have received a copy of the GNU Lesser General Public License
// along with the go-ethereum library. If not, see <http://www.gnu.org/licenses/>.

package core

import (
	"errors"
	"fmt"
	"math/big"

	"github.com/eth-classic/go-ethereum/common"
	"github.com/eth-classic/go-ethereum/core/state"
	"github.com/eth-classic/go-ethereum/core/vm"
	"github.com/eth-classic/go-ethereum/crypto"
	"github.com/eth-classic/go-ethereum/params"
)

var (
	emptyCodeHash = crypto.Keccak256Hash(nil)

	callCreateDepthMax = 1024 // limit call/create stack
	errCallCreateDepth = fmt.Errorf("Max call depth exceeded (%d)", callCreateDepthMax)

	maxCodeSize            = 24576
	errMaxCodeSizeExceeded = fmt.Errorf("Max Code Size exceeded (%d)", maxCodeSize)

	errCodeStoreOutOfGas        = errors.New("contract creation code storage out of gas")
	errContractAddressCollision = errors.New("contract address collision")
)

// Call executes the contract associated with the addr with the given input as
// parameters. It also handles any necessary value transfer required and takes
// the necessary steps to create accounts and reverses the state in case of an
// execution error or failed value transfer.
func Call(env vm.Environment, caller vm.ContractRef, addr common.Address, input []byte, gas, gasPrice, value *big.Int) (ret []byte, err error) {
	// Depth check execution. Fail if we're trying to execute above the limit.
	if env.Depth() > callCreateDepthMax {
		caller.ReturnGas(gas, gasPrice)

		return nil, errCallCreateDepth
	}

	if !env.CanTransfer(caller.Address(), value) {
		caller.ReturnGas(gas, gasPrice)

		return nil, ValueTransferErr("insufficient funds to transfer value. Req %v, has %v", value, env.Db().GetBalance(caller.Address()))
	}

	var (
		from       = env.Db().GetAccount(caller.Address())
		to         vm.Account
		snapshot   = env.SnapshotDatabase()
		isAtlantis = env.RuleSet().IsAtlantis(env.BlockNumber())
	)
	if !env.Db().Exist(addr) {
		precompiles := vm.PrecompiledPreAtlantis
		if isAtlantis {
			precompiles = vm.PrecompiledAtlantis
		}
		if precompiles[addr.Str()] == nil && isAtlantis && value.BitLen() == 0 {
			caller.ReturnGas(gas, gasPrice)
			return nil, nil
		}
		to = env.Db().CreateAccount(addr)
	} else {
		to = env.Db().GetAccount(addr)
	}
	env.Transfer(from, to, value)
	// Initialise a new contract and set the code that is to be used by the EVM.
	// The contract is a scoped environment for this execution context only.
	contract := vm.NewContract(caller, to, value, gas, gasPrice)
	contract.SetCallCode(&addr, env.Db().GetCodeHash(addr), env.Db().GetCode(addr))
	defer contract.Finalise()

	// Even if the account has no code, we need to continue because it might be a precompile
	ret, err = env.Vm().Run(contract, input, false)

	// When an error was returned by the EVM or when setting the creation code
	// above we revert to the snapshot and consume any gas remaining. Additionally
	// when we're in homestead this also counts for code storage gas errors.
	if err != nil {
		env.RevertToSnapshot(snapshot)
		if err != vm.ErrRevert {
			contract.UseGas(contract.Gas)
		}
	}
	return ret, err
}

// CallCode executes the given address' code as the given contract address
func CallCode(env vm.Environment, caller vm.ContractRef, addr common.Address, input []byte, gas, gasPrice, value *big.Int) (ret []byte, err error) {
	// Depth check execution. Fail if we're trying to execute above the limit.
	if env.Depth() > callCreateDepthMax {
		caller.ReturnGas(gas, gasPrice)

		return nil, errCallCreateDepth
	}

	if !env.CanTransfer(caller.Address(), value) {
		caller.ReturnGas(gas, gasPrice)

		return nil, ValueTransferErr("insufficient funds to transfer value. Req %v, has %v", value, env.Db().GetBalance(caller.Address()))
	}

	var (
		to       = env.Db().GetAccount(caller.Address())
		snapshot = env.SnapshotDatabase()
	)
	// Initialise a new contract and set the code that is to be used by the EVM.
	// The contract is a scoped environment for this execution context only.
	contract := vm.NewContract(caller, to, value, gas, gasPrice)
	contract.SetCallCode(&addr, env.Db().GetCodeHash(addr), env.Db().GetCode(addr))
	defer contract.Finalise()

	// Even if the account has no code, we need to continue because it might be a precompile
	ret, err = env.Vm().Run(contract, input, false)

	if err != nil {
		env.RevertToSnapshot(snapshot)
		if err != vm.ErrRevert {
			contract.UseGas(contract.Gas)
		}
	}
	return ret, err
}

// DelegateCall is equivalent to CallCode except that sender and value propagates from parent scope to child scope
func DelegateCall(env vm.Environment, caller vm.ContractRef, addr common.Address, input []byte, gas, gasPrice *big.Int) (ret []byte, err error) {
	// Depth check execution. Fail if we're trying to execute above the limit.
	if env.Depth() > callCreateDepthMax {
		caller.ReturnGas(gas, gasPrice)

		return nil, errCallCreateDepth
	}

	var (
		to       vm.Account
		snapshot = env.SnapshotDatabase()
	)
	if !env.Db().Exist(caller.Address()) {
		to = env.Db().CreateAccount(caller.Address())
	} else {
		to = env.Db().GetAccount(caller.Address())
	}

	// Initialise a new contract and set the code that is to be used by the EVM.
	// The contract is a scoped environment for this execution context only.
	contract := vm.NewContract(caller, to, caller.Value(), gas, gasPrice).AsDelegate()
	contract.SetCallCode(&addr, env.Db().GetCodeHash(addr), env.Db().GetCode(addr))
	defer contract.Finalise()

	// Even if the account has no code, we need to continue because it might be a precompile
	ret, err = env.Vm().Run(contract, input, false)

	// When an error was returned by the EVM or when setting the creation code
	// above we revert to the snapshot and consume any gas remaining. Additionally
	// when we're in homestead this also counts for code storage gas errors.
	if err != nil {
		env.RevertToSnapshot(snapshot)
		if err != vm.ErrRevert {
			contract.UseGas(contract.Gas)
		}
	}
	return ret, err
}

// StaticCall executes within the given contract and throws exception if state is attempted to be changed
func StaticCall(env vm.Environment, caller vm.ContractRef, addr common.Address, input []byte, gas, gasPrice *big.Int) (ret []byte, err error) {
	// Depth check execution. Fail if we're trying to execute above the limit.
	if env.Depth() > callCreateDepthMax {
		caller.ReturnGas(gas, gasPrice)

		return nil, errCallCreateDepth
	}

	var (
		to       vm.Account
		snapshot = env.SnapshotDatabase()
	)
	if !env.Db().Exist(addr) {
		to = env.Db().CreateAccount(addr)
	} else {
		to = env.Db().GetAccount(addr)
	}

	// Initialise a new contract and set the code that is to be used by the EVM.
	// The contract is a scoped environment for this execution context only.
	contract := vm.NewContract(caller, to, new(big.Int), gas, gasPrice)
	contract.SetCallCode(&addr, env.Db().GetCodeHash(addr), env.Db().GetCode(addr))
	defer contract.Finalise()

	// We do an AddBalance of zero here, just in order to trigger a touch.
	// This is done to keep consensus with other clients since empty objects
	// get touched to be deleted even in a StaticCall context
	env.Db().AddBalance(addr, big.NewInt(0))

	// Even if the account has no code, we need to continue because it might be a precompile
	ret, err = env.Vm().Run(contract, input, true)

	// When an error was returned by the EVM or when setting the creation code
	// above we revert to the snapshot and consume any gas remaining. Additionally
	// when we're in homestead this also counts for code storage gas errors.
	if err != nil {
		env.RevertToSnapshot(snapshot)
		if err != vm.ErrRevert {
			contract.UseGas(contract.Gas)
		}
	}
	return ret, err
}

// Create creates a new contract with the given code
func Create(env vm.Environment, caller vm.ContractRef, code []byte, gas, gasPrice, value *big.Int) (ret []byte, address common.Address, err error) {
	nonce := env.Db().GetNonce(caller.Address())
	addr := crypto.CreateAddress(caller.Address(), nonce)
	ret, address, err = create(env, caller, &addr, nil, crypto.Keccak256Hash(code), nil, code, gas, gasPrice, value, false)
<<<<<<< HEAD
=======
	// Here we get an error if we run into maximum stack depth,
	// See: https://github.com/ethereum/yellowpaper/pull/131
	// and YP definitions for CREATE

	//if there's an error we return nothing
	if err != nil && err != vm.ErrRevert {
		return nil, address, err
	}
	return ret, address, err
}

// Create2 creates a new contract with the given code
func Create2(env vm.Environment, caller vm.ContractRef, code []byte, gas, gasPrice, salt, value *big.Int) (ret []byte, address common.Address, err error) {
	addr := crypto.CreateAddress2(caller.Address(), common.BigToHash(salt).Bytes(), crypto.Keccak256(code))
	ret, address, err = create(env, caller, &addr, nil, crypto.Keccak256Hash(code), nil, code, gas, gasPrice, value, false)
>>>>>>> 531614aa
	// Here we get an error if we run into maximum stack depth,
	// See: https://github.com/ethereum/yellowpaper/pull/131
	// and YP definitions for CREATE

	//if there's an error we return nothing
	if err != nil && err != vm.ErrRevert {
		return nil, address, err
	}
	return ret, address, err
}

<<<<<<< HEAD
// Create2 creates a new contract with the given code
func Create2(env vm.Environment, caller vm.ContractRef, code []byte, gas, gasPrice, salt, value *big.Int) (ret []byte, address common.Address, err error) {
	addr := crypto.CreateAddress2(caller.Address(), common.BigToHash(salt).Bytes(), crypto.Keccak256(code))
	ret, address, err = create(env, caller, &addr, nil, crypto.Keccak256Hash(code), nil, code, gas, gasPrice, value, false)
	// Here we get an error if we run into maximum stack depth,
	// See: https://github.com/ethereum/yellowpaper/pull/131
	// and YP definitions for CREATE

	//if there's an error we return nothing
	if err != nil && err != vm.ErrRevert {
		return nil, address, err
	}
	return ret, address, err
}

// create creates a new contract using code as deployment code.
func create(env vm.Environment, caller vm.ContractRef, address, codeAddr *common.Address, codeHash common.Hash, input, code []byte, gas, gasPrice, value *big.Int, readOnly bool) ([]byte, common.Address, error) {
=======
// create creates a new contract using code as deployment code.
func create(env vm.Environment, caller vm.ContractRef, address, codeAddr *common.Address, codeHash common.Hash, input, code []byte, gas, gasPrice, value *big.Int, readOnly bool) ([]byte, common.Address, error) {
	evm := env.Vm()
	// Depth check execution. Fail if we're trying to execute above the
	// limit.
	if env.Depth() > callCreateDepthMax {
		caller.ReturnGas(gas, gasPrice)

		return nil, common.Address{}, errCallCreateDepth
	}
	if !env.CanTransfer(caller.Address(), value) {
		caller.ReturnGas(gas, gasPrice)

		return nil, common.Address{}, ErrInsufficientFunds
	}
	nonce := env.Db().GetNonce(caller.Address())
	env.Db().SetNonce(caller.Address(), nonce+1)

	// Create a new account on the state
	snapshot := env.SnapshotDatabase()

	//Create account with address
	to := env.Db().CreateAccount(*address)

	if env.RuleSet().IsAtlantis(env.BlockNumber()) {
		env.Db().SetNonce(*address, 1)
	}

	env.Transfer(env.Db().GetAccount(caller.Address()), to, value)

	// Initialise a new contract and set the code that is to be used by the EVM.
	// The contract is a scoped environment for this execution context only.
	contract := vm.NewContract(caller, to, value, gas, gasPrice)
	contract.SetCallCode(codeAddr, codeHash, code)
	defer contract.Finalise()

	ret, err := evm.Run(contract, input, readOnly)

	// check whether the max code size has been exceeded
	maxCodeSizeExceeded := len(ret) > maxCodeSize && env.RuleSet().IsAtlantis(env.BlockNumber())
	// if the contract creation ran successfully and no errors were returned
	// calculate the gas required to store the code. If the code could not
	// be stored due to not enough gas set an error and let it be handled
	// by the error checking condition below.
	if err == nil && !maxCodeSizeExceeded {
		createDataGas := big.NewInt(int64(len(ret)))
		createDataGas.Mul(createDataGas, big.NewInt(200))
		if contract.UseGas(createDataGas) {
			env.Db().SetCode(*address, ret)
		} else {
			err = vm.CodeStoreOutOfGasError
		}
	}

	// When an error was returned by the EVM or when setting the creation code
	// above we revert to the snapshot and consume any gas remaining. Additionally
	// when we're in homestead this also counts for code storage gas errors.
	if maxCodeSizeExceeded || (err != nil && (env.RuleSet().IsHomestead(env.BlockNumber()) || err != vm.CodeStoreOutOfGasError)) {
		env.RevertToSnapshot(snapshot)
		if err != vm.ErrRevert {
			contract.UseGas(contract.Gas)
		}
	}
	// Assign err if contract code size exceeds the max while the err is still empty.
	if maxCodeSizeExceeded && err == nil {
		err = errMaxCodeSizeExceeded
	}

	return ret, *address, err

}

func exec(env vm.Environment, caller vm.ContractRef, address, codeAddr *common.Address, codeHash common.Hash, input, code []byte, gas, gasPrice, value *big.Int, readOnly bool) (ret []byte, addr common.Address, err error) {
>>>>>>> 531614aa
	evm := env.Vm()
	// Depth check execution. Fail if we're trying to execute above the
	// limit.
	if env.Depth() > callCreateDepthMax {
		caller.ReturnGas(gas, gasPrice)

		return nil, common.Address{}, errCallCreateDepth
	}
	if !env.CanTransfer(caller.Address(), value) {
		caller.ReturnGas(gas, gasPrice)

		return nil, common.Address{}, ErrInsufficientFunds
	}
	nonce := env.Db().GetNonce(caller.Address())
	env.Db().SetNonce(caller.Address(), nonce+1)

	// Create a new account on the state
	snapshot := env.SnapshotDatabase()

	//Create account with address
	to := env.Db().CreateAccount(*address)

	if env.RuleSet().IsAtlantis(env.BlockNumber()) {
		env.Db().SetNonce(*address, 1)
	}

	env.Transfer(env.Db().GetAccount(caller.Address()), to, value)

	// Initialise a new contract and set the code that is to be used by the EVM.
	// The contract is a scoped environment for this execution context only.
	contract := vm.NewContract(caller, to, value, gas, gasPrice)
	contract.SetCallCode(codeAddr, codeHash, code)
	defer contract.Finalise()

	ret, err := evm.Run(contract, input, readOnly)

	// check whether the max code size has been exceeded
	maxCodeSizeExceeded := len(ret) > maxCodeSize && env.RuleSet().IsAtlantis(env.BlockNumber())
	// if the contract creation ran successfully and no errors were returned
	// calculate the gas required to store the code. If the code could not
	// be stored due to not enough gas set an error and let it be handled
	// by the error checking condition below.
	if err == nil && !maxCodeSizeExceeded {
		createDataGas := big.NewInt(int64(len(ret)))
		createDataGas.Mul(createDataGas, big.NewInt(200))
		if contract.UseGas(createDataGas) {
			env.Db().SetCode(*address, ret)
		} else {
			err = vm.CodeStoreOutOfGasError
		}
	}

	// When an error was returned by the EVM or when setting the creation code
	// above we revert to the snapshot and consume any gas remaining. Additionally
	// when we're in homestead this also counts for code storage gas errors.
	if maxCodeSizeExceeded || (err != nil && (env.RuleSet().IsHomestead(env.BlockNumber()) || err != vm.CodeStoreOutOfGasError)) {
		env.RevertToSnapshot(snapshot)
		if err != vm.ErrRevert {
			contract.UseGas(contract.Gas)
		}
	}
	// Assign err if contract code size exceeds the max while the err is still empty.
	if maxCodeSizeExceeded && err == nil {
		err = errMaxCodeSizeExceeded
	}

	return ret, *address, err

}

func exec(env vm.Environment, caller vm.ContractRef, codeAddr *common.Address, codeHash common.Hash, input, code []byte, gas, gasPrice, value *big.Int, readOnly bool) (ret []byte, addr common.Address, err error) {
	// evm := env.Vm()
	// Depth check execution. Fail if we're trying to execute above the
	// limit.
	if env.Depth() > callCreateDepthMax {
		caller.ReturnGas(gas, gasPrice)

		return nil, common.Address{}, errCallCreateDepth
	}

	if !env.CanTransfer(caller.Address(), value) {
		caller.ReturnGas(gas, gasPrice)

		return nil, common.Address{}, ValueTransferErr("insufficient funds to transfer value. Req %v, has %v", value, env.Db().GetBalance(caller.Address()))
	}

	// Create a new account on the state
	nonce := env.Db().GetNonce(caller.Address())
	env.Db().SetNonce(caller.Address(), nonce+1)
	address := crypto.CreateAddress(caller.Address(), nonce)

	// Ensure there's no existing contract already at the designated address
	contractHash := env.Db().GetCodeHash(address)
	if env.Db().GetNonce(address) != state.StartingNonce || (contractHash != (common.Hash{}) && contractHash != emptyCodeHash) {
		return nil, common.Address{}, errContractAddressCollision
	}

	var (
		snapshot = env.SnapshotDatabase()
		from     = env.Db().GetAccount(caller.Address())
		to       = env.Db().CreateAccount(address)
	)

	if env.RuleSet().IsAtlantis(env.BlockNumber()) {
		env.Db().SetNonce(address, state.StartingNonce+1)
	}

	env.Transfer(from, to, value)

	// initialise a new contract and set the code that is to be used by the
	// EVM. The contract is a scoped environment for this execution context
	// only.
	contract := vm.NewContract(caller, to, value, gas, gasPrice)
	contract.SetCallCode(nil, crypto.Keccak256Hash(code), code)
	defer contract.Finalise()

	ret, err = env.Vm().Run(contract, nil, false)

	maxCodeSizeExceeded := len(ret) > maxCodeSize && env.RuleSet().IsAtlantis(env.BlockNumber())
	// if the contract creation ran successfully and no errors were returned
	// calculate the gas required to store the code. If the code could not
	// be stored due to not enough gas set an error and let it be handled
	// by the error checking condition below.
	if err == nil && !maxCodeSizeExceeded {
		dataGas := big.NewInt(int64(len(ret)))
		// create data gas
		dataGas.Mul(dataGas, params.CreateDataGas)
		if contract.UseGas(dataGas) {
			env.Db().SetCode(address, ret)
		} else {
			err = vm.CodeStoreOutOfGasError
		}
	}

	// When an error was returned by the EVM or when setting the creation code
	// above we revert to the snapshot and consume any gas remaining. Additionally
	// when we're in homestead this also counts for code storage gas errors.
	if maxCodeSizeExceeded || (err != nil && (env.RuleSet().IsHomestead(env.BlockNumber()) || err != vm.CodeStoreOutOfGasError)) {
		env.RevertToSnapshot(snapshot)
		if err != vm.ErrRevert {
			contract.UseGas(contract.Gas)
		}
	}

	// When there are no errors but the maxCodeSize is still exceeded, makes more sense than just failing
	if maxCodeSizeExceeded && err == nil {
		err = errMaxCodeSizeExceeded
	}

	//if there's an error we return nothing
	if err != nil && err != vm.ErrRevert {
		return nil, address, err
	}
	return ret, address, err
}

// generic transfer method
func Transfer(from, to vm.Account, amount *big.Int) {
	from.SubBalance(amount)
	to.AddBalance(amount)
}<|MERGE_RESOLUTION|>--- conflicted
+++ resolved
@@ -227,8 +227,6 @@
 	nonce := env.Db().GetNonce(caller.Address())
 	addr := crypto.CreateAddress(caller.Address(), nonce)
 	ret, address, err = create(env, caller, &addr, nil, crypto.Keccak256Hash(code), nil, code, gas, gasPrice, value, false)
-<<<<<<< HEAD
-=======
 	// Here we get an error if we run into maximum stack depth,
 	// See: https://github.com/ethereum/yellowpaper/pull/131
 	// and YP definitions for CREATE
@@ -240,23 +238,6 @@
 	return ret, address, err
 }
 
-// Create2 creates a new contract with the given code
-func Create2(env vm.Environment, caller vm.ContractRef, code []byte, gas, gasPrice, salt, value *big.Int) (ret []byte, address common.Address, err error) {
-	addr := crypto.CreateAddress2(caller.Address(), common.BigToHash(salt).Bytes(), crypto.Keccak256(code))
-	ret, address, err = create(env, caller, &addr, nil, crypto.Keccak256Hash(code), nil, code, gas, gasPrice, value, false)
->>>>>>> 531614aa
-	// Here we get an error if we run into maximum stack depth,
-	// See: https://github.com/ethereum/yellowpaper/pull/131
-	// and YP definitions for CREATE
-
-	//if there's an error we return nothing
-	if err != nil && err != vm.ErrRevert {
-		return nil, address, err
-	}
-	return ret, address, err
-}
-
-<<<<<<< HEAD
 // Create2 creates a new contract with the given code
 func Create2(env vm.Environment, caller vm.ContractRef, code []byte, gas, gasPrice, salt, value *big.Int) (ret []byte, address common.Address, err error) {
 	addr := crypto.CreateAddress2(caller.Address(), common.BigToHash(salt).Bytes(), crypto.Keccak256(code))
@@ -272,9 +253,6 @@
 	return ret, address, err
 }
 
-// create creates a new contract using code as deployment code.
-func create(env vm.Environment, caller vm.ContractRef, address, codeAddr *common.Address, codeHash common.Hash, input, code []byte, gas, gasPrice, value *big.Int, readOnly bool) ([]byte, common.Address, error) {
-=======
 // create creates a new contract using code as deployment code.
 func create(env vm.Environment, caller vm.ContractRef, address, codeAddr *common.Address, codeHash common.Hash, input, code []byte, gas, gasPrice, value *big.Int, readOnly bool) ([]byte, common.Address, error) {
 	evm := env.Vm()
@@ -348,7 +326,6 @@
 }
 
 func exec(env vm.Environment, caller vm.ContractRef, address, codeAddr *common.Address, codeHash common.Hash, input, code []byte, gas, gasPrice, value *big.Int, readOnly bool) (ret []byte, addr common.Address, err error) {
->>>>>>> 531614aa
 	evm := env.Vm()
 	// Depth check execution. Fail if we're trying to execute above the
 	// limit.
