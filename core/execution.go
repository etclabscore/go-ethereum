--- conflicted
+++ resolved
@@ -36,12 +36,6 @@
 
 	maxCodeSize            = 24576
 	errMaxCodeSizeExceeded = fmt.Errorf("Max Code Size exceeded (%d)", maxCodeSize)
-
-<<<<<<< HEAD
-	errCodeStoreOutOfGas        = errors.New("contract creation code storage out of gas")
-=======
->>>>>>> 30d7eed7
-	errContractAddressCollision = errors.New("contract address collision")
 )
 
 // Call executes the contract associated with the addr with the given input as
@@ -186,7 +180,45 @@
 	if env.Depth() > callCreateDepthMax {
 		caller.ReturnGas(gas, gasPrice)
 
-<<<<<<< HEAD
+		return nil, errCallCreateDepth
+	}
+
+	var (
+		to       vm.Account
+		snapshot = env.SnapshotDatabase()
+	)
+	if !env.Db().Exist(addr) {
+		to = env.Db().CreateAccount(addr)
+	} else {
+		to = env.Db().GetAccount(addr)
+	}
+
+	// Initialise a new contract and set the code that is to be used by the EVM.
+	// The contract is a scoped environment for this execution context only.
+	contract := vm.NewContract(caller, to, new(big.Int), gas, gasPrice)
+	contract.SetCallCode(&addr, env.Db().GetCodeHash(addr), env.Db().GetCode(addr))
+	defer contract.Finalise()
+
+	// We do an AddBalance of zero here, just in order to trigger a touch.
+	// This is done to keep consensus with other clients since empty objects
+	// get touched to be deleted even in a StaticCall context
+	env.Db().AddBalance(addr, big.NewInt(0))
+
+	// Even if the account has no code, we need to continue because it might be a precompile
+	ret, err = env.Vm().Run(contract, input, true)
+
+	// When an error was returned by the EVM or when setting the creation code
+	// above we revert to the snapshot and consume any gas remaining. Additionally
+	// when we're in homestead this also counts for code storage gas errors.
+	if err != nil {
+		env.RevertToSnapshot(snapshot)
+		if err != vm.ErrRevert {
+			contract.UseGas(contract.Gas)
+		}
+	}
+	return ret, err
+}
+
 // Create creates a new contract with the given code
 func Create(env vm.Environment, caller vm.ContractRef, code []byte, gas, gasPrice, value *big.Int) (ret []byte, address common.Address, err error) {
 	nonce := env.Db().GetNonce(caller.Address())
@@ -210,48 +242,14 @@
 	// Here we get an error if we run into maximum stack depth,
 	// See: https://github.com/ethereum/yellowpaper/pull/131
 	// and YP definitions for CREATE
-=======
-		return nil, errCallCreateDepth
-	}
->>>>>>> 30d7eed7
-
-	var (
-		to       vm.Account
-		snapshot = env.SnapshotDatabase()
-	)
-	if !env.Db().Exist(addr) {
-		to = env.Db().CreateAccount(addr)
-	} else {
-		to = env.Db().GetAccount(addr)
-	}
-
-	// Initialise a new contract and set the code that is to be used by the EVM.
-	// The contract is a scoped environment for this execution context only.
-	contract := vm.NewContract(caller, to, new(big.Int), gas, gasPrice)
-	contract.SetCallCode(&addr, env.Db().GetCodeHash(addr), env.Db().GetCode(addr))
-	defer contract.Finalise()
-
-	// We do an AddBalance of zero here, just in order to trigger a touch.
-	// This is done to keep consensus with other clients since empty objects
-	// get touched to be deleted even in a StaticCall context
-	env.Db().AddBalance(addr, big.NewInt(0))
-
-	// Even if the account has no code, we need to continue because it might be a precompile
-	ret, err = env.Vm().Run(contract, input, true)
-
-	// When an error was returned by the EVM or when setting the creation code
-	// above we revert to the snapshot and consume any gas remaining. Additionally
-	// when we're in homestead this also counts for code storage gas errors.
-	if err != nil {
-		env.RevertToSnapshot(snapshot)
-		if err != vm.ErrRevert {
-			contract.UseGas(contract.Gas)
-		}
-	}
-	return ret, err
-}
-
-<<<<<<< HEAD
+
+	//if there's an error we return nothing
+	if err != nil && err != vm.ErrRevert {
+		return nil, address, err
+	}
+	return ret, address, err
+}
+
 // create creates a new contract using code as deployment code.
 func create(env vm.Environment, caller vm.ContractRef, address, codeAddr *common.Address, codeHash common.Hash, input, code []byte, gas, gasPrice, value *big.Int, readOnly bool) ([]byte, common.Address, error) {
 	evm := env.Vm()
@@ -328,11 +326,6 @@
 	evm := env.Vm()
 	// Depth check execution. Fail if we're trying to execute above the
 	// limit.
-=======
-// Create creates a new contract with the given code
-func Create(env vm.Environment, caller vm.ContractRef, code []byte, gas, gasPrice, value *big.Int) (ret []byte, address common.Address, err error) {
-	// Depth check execution. Fail if we're trying to execute above the limit.
->>>>>>> 30d7eed7
 	if env.Depth() > callCreateDepthMax {
 		caller.ReturnGas(gas, gasPrice)
 
