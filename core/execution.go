--- conflicted
+++ resolved
@@ -181,7 +181,6 @@
 	// Depth check execution. Fail if we're trying to execute above the limit.
 	if env.Depth() > callCreateDepthMax {
 		caller.ReturnGas(gas, gasPrice)
-<<<<<<< HEAD
 
 		return nil, errCallCreateDepth
 	}
@@ -224,50 +223,6 @@
 
 // Create creates a new contract with the given code
 func Create(env vm.Environment, caller vm.ContractRef, code []byte, gas, gasPrice, value *big.Int) (ret []byte, address common.Address, err error) {
-	// Depth check execution. Fail if we're trying to execute above the limit.
-=======
-
-		return nil, errCallCreateDepth
-	}
-
-	var (
-		to       vm.Account
-		snapshot = env.SnapshotDatabase()
-	)
-	if !env.Db().Exist(addr) {
-		to = env.Db().CreateAccount(addr)
-	} else {
-		to = env.Db().GetAccount(addr)
-	}
-
-	// Initialise a new contract and set the code that is to be used by the EVM.
-	// The contract is a scoped environment for this execution context only.
-	contract := vm.NewContract(caller, to, new(big.Int), gas, gasPrice)
-	contract.SetCallCode(&addr, env.Db().GetCodeHash(addr), env.Db().GetCode(addr))
-	defer contract.Finalise()
-
-	// We do an AddBalance of zero here, just in order to trigger a touch.
-	// This is done to keep consensus with other clients since empty objects
-	// get touched to be deleted even in a StaticCall context
-	env.Db().AddBalance(addr, big.NewInt(0))
-
-	// Even if the account has no code, we need to continue because it might be a precompile
-	ret, err = env.Vm().Run(contract, input, true)
-
-	// When an error was returned by the EVM or when setting the creation code
-	// above we revert to the snapshot and consume any gas remaining. Additionally
-	// when we're in homestead this also counts for code storage gas errors.
-	if err != nil {
-		env.RevertToSnapshot(snapshot)
-		if err != vm.ErrRevert {
-			contract.UseGas(contract.Gas)
-		}
-	}
-	return ret, err
-}
-
-// Create creates a new contract with the given code
-func Create(env vm.Environment, caller vm.ContractRef, code []byte, gas, gasPrice, value *big.Int) (ret []byte, address common.Address, err error) {
 	nonce := env.Db().GetNonce(caller.Address())
 	addr := crypto.CreateAddress(caller.Address(), nonce)
 	ret, address, err = create(env, caller, addr, code, gas, gasPrice, value)
@@ -294,7 +249,6 @@
 func create(env vm.Environment, caller vm.ContractRef, address common.Address, code []byte, gas, gasPrice, value *big.Int) ([]byte, common.Address, error) {
 	// Depth check execution. Fail if we're trying to execute above the
 	// limit.
->>>>>>> a10e3ec9
 	if env.Depth() > callCreateDepthMax {
 		caller.ReturnGas(gas, gasPrice)
 
@@ -308,35 +262,18 @@
 	nonce := env.Db().GetNonce(caller.Address())
 	env.Db().SetNonce(caller.Address(), nonce+1)
 
-<<<<<<< HEAD
-	// Create a new account on the state
-	nonce := env.Db().GetNonce(caller.Address())
-	env.Db().SetNonce(caller.Address(), nonce+1)
-	address = crypto.CreateAddress(caller.Address(), nonce)
-
-=======
->>>>>>> a10e3ec9
 	// Ensure there's no existing contract already at the designated address
 	contractHash := env.Db().GetCodeHash(address)
 	if env.Db().GetNonce(address) != state.StartingNonce || (contractHash != (common.Hash{}) && contractHash != emptyCodeHash) {
 		return nil, common.Address{}, errContractAddressCollision
 	}
 
-<<<<<<< HEAD
-	var (
-		snapshot = env.SnapshotDatabase()
-		from     = env.Db().GetAccount(caller.Address())
-		to       = env.Db().CreateAccount(address)
-	)
-
-=======
 	// Create a new account on the state
 	snapshot := env.SnapshotDatabase()
 
 	//Create account with address
 	to := env.Db().CreateAccount(address)
 
->>>>>>> a10e3ec9
 	if env.RuleSet().IsAtlantis(env.BlockNumber()) {
 		env.Db().SetNonce(address, state.StartingNonce+1)
 	}
@@ -349,11 +286,7 @@
 	contract.SetCallCode(nil, crypto.Keccak256Hash(code), code)
 	defer contract.Finalise()
 
-<<<<<<< HEAD
-	ret, err = env.Vm().Run(contract, nil, false)
-=======
 	ret, err := env.Vm().Run(contract, nil, false)
->>>>>>> a10e3ec9
 
 	// check whether the max code size has been exceeded
 	maxCodeSizeExceeded := len(ret) > maxCodeSize && env.RuleSet().IsAtlantis(env.BlockNumber())
@@ -362,16 +295,9 @@
 	// be stored due to not enough gas set an error and let it be handled
 	// by the error checking condition below.
 	if err == nil && !maxCodeSizeExceeded {
-<<<<<<< HEAD
-		dataGas := big.NewInt(int64(len(ret)))
-		// create data gas
-		dataGas.Mul(dataGas, params.CreateDataGas)
-		if contract.UseGas(dataGas) {
-=======
 		createDataGas := big.NewInt(int64(len(ret)))
 		createDataGas.Mul(createDataGas, params.CreateDataGas)
 		if contract.UseGas(createDataGas) {
->>>>>>> a10e3ec9
 			env.Db().SetCode(address, ret)
 		} else {
 			err = vm.CodeStoreOutOfGasError
@@ -396,13 +322,9 @@
 	if err != nil && err != vm.ErrRevert {
 		return nil, address, err
 	}
-<<<<<<< HEAD
+
 	return ret, address, err
-=======
-
-	return ret, address, err
-
->>>>>>> a10e3ec9
+
 }
 
 // generic transfer method
